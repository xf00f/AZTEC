--- conflicted
+++ resolved
@@ -39,11 +39,7 @@
     "websocket": "^1.0.28"
   },
   "devDependencies": {
-<<<<<<< HEAD
     "@aztec/dev-utils": "file:../dev-utils",
-=======
-    "@aztec/dev-utils": "^1.3.4",
->>>>>>> 141181ce
     "babel-cli": "^6.26.0",
     "babel-plugin-add-module-exports": "^1.0.0",
     "babel-plugin-transform-object-rest-spread": "^6.26.0",
