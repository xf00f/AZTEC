<<<<<<< HEAD

const {
    constants: {
        ACE_DOMAIN_PARAMS,
        ACE_NOTE_SIGNATURE,
        AZTEC_TEST_DOMAIN_PARAMS,
        AZTEC_NOTE_SIGNATURE,
    },
} = require('@aztec/dev-utils');


const BN = require('bn.js');
const crypto = require('crypto');
=======
const { constants: { ACE_DOMAIN_PARAMS } } = require('@aztec/dev-utils');
>>>>>>> 141181ce
const chai = require('chai');
const { padLeft, sha3 } = require('web3-utils');
const ethUtil = require('ethereumjs-util');
const proofUtils = require('../../src/proof/proofUtils');
const sign = require('../../src/sign');
const eip712 = require('../../src/sign/eip712');
const bn128 = require('../../src/bn128');
const secp256k1 = require('../../src/secp256k1');

const { expect } = chai;

describe.only('sign tests', () => {
    let accounts;

    beforeEach(() => {
        accounts = [
            secp256k1.generateAccount(),
            secp256k1.generateAccount(),
        ];
    });

    describe('Structure specific EIP712 tests', () => {
        const domainTypes = {
            EIP712Domain: [
                { name: 'name', type: 'string' },
                { name: 'version', type: 'string' },
                { name: 'verifyingContract', type: 'address' },
            ],
        };

<<<<<<< HEAD
        it('will generate correct AZTEC domain params', () => {
            expect(sign.generateAZTECDomainParams('0xCcCCccccCCCCcCCCCCCcCcCccCcCCCcCcccccccC')).to.deep.equal({
                name: 'AZTECERC20BRIDGE_DOMAIN',
                version: '1',
                verifyingContract: '0xCcCCccccCCCCcCCCCCCcCcCccCcCCCcCcccccccC',
            });
        });

        it('AZTEC domain params resolves to expected message', () => {
            const messageInput = sign.generateAZTECDomainParams('0xCcCCccccCCCCcCCCCCCcCcCccCcCCCcCcccccccC');
            const result = eip712.encodeMessageData(domainTypes, 'EIP712Domain', messageInput);
            const messageData = [
                sha3('EIP712Domain(string name,string version,address verifyingContract)').slice(2),
                sha3('AZTECERC20BRIDGE_DOMAIN').slice(2),
                sha3('1').slice(2),
                padLeft('cccccccccccccccccccccccccccccccccccccccc', 64),
            ];
            const expected = (messageData.join(''));
            expect(result).to.equal(expected);
        });
    });

    describe('EIP712 implementation tests for ACE_NOTE_SIGNATURE', () => {
        it('check that the signature outputted is well formed', () => {
            const verifyingContract = proofUtils.randomAddress();
            const noteString = [...new Array(4)].map(() => `0x${padLeft(crypto.randomBytes(32).toString('hex'), 64)}`);
            const senderAddress = proofUtils.randomAddress();
            const challengeString = `${senderAddress}${padLeft('132', 64)}${padLeft('1', 64)}${[...noteString]}`;
            const challenge = `0x${new BN(sha3(challengeString, 'hex').slice(2), 16).umod(bn128.curve.n).toString(16)}`;

            const domainParams = sign.generateAZTECDomainParams(verifyingContract, ACE_DOMAIN_PARAMS);

            const message = {
                proofId: 1,
                note: noteString,
                challenge,
                sender: senderAddress,
            };

            const schema = ACE_NOTE_SIGNATURE;

            const { privateKey } = accounts[0];

            const { signature } = sign.signStructuredData(domainParams, schema, message, privateKey);

            const expectedLength = 3;
            const expectedNumCharacters = 64; // v, r and s should be 32 bytes

            expect(signature.length).to.equal(expectedLength);
            expect(signature[0].length - 2).to.equal(expectedNumCharacters);
            expect(signature[1].length - 2).to.equal(expectedNumCharacters);
            expect(signature[2].length - 2).to.equal(expectedNumCharacters);
        });

        it('check public key is correctly recovered from signature params', () => {
            const verifyingContract = proofUtils.randomAddress();
            const noteString = [...new Array(4)].map(() => `0x${padLeft(crypto.randomBytes(32).toString('hex'), 64)}`);
            const senderAddress = proofUtils.randomAddress();
            const challengeString = `${senderAddress}${padLeft('132', 64)}${padLeft('1', 64)}${[...noteString]}`;
            const challenge = `0x${new BN(sha3(challengeString, 'hex').slice(2), 16).umod(bn128.curve.n).toString(16)}`;
            const domainParams = sign.generateAZTECDomainParams(verifyingContract, ACE_DOMAIN_PARAMS);

            const message = {
                proofId: 1,
                note: noteString,
                challenge,
                sender: senderAddress,
            };

            const schema = ACE_NOTE_SIGNATURE;

            const { privateKey, publicKey } = accounts[0];
            const { signature, encodeTypedData } = sign.signStructuredData(domainParams, schema, message, privateKey);

            const messageHash = Buffer.from(encodeTypedData.slice(2), 'hex');

            const v = parseInt(signature[0], 16); // has to be in number format
            const r = Buffer.from(signature[1].slice(2), 'hex');
            const s = Buffer.from(signature[2].slice(2), 'hex');

            const publicKeyRecover = (ethUtil.ecrecover(messageHash, v, r, s)).toString('hex');

            expect(publicKeyRecover).to.equal(publicKey.slice(4));
        });
    });

    describe('EIP712 implementation tests for AZTEC_NOTE_SIGNATURE', () => {
        it('for AZTEC_NOTE_SIGNATURE, check public key is correctly recovered from signature params', () => {
            const verifyingContract = proofUtils.randomAddress();
            const noteString = [...new Array(4)].map(() => `0x${padLeft(crypto.randomBytes(32).toString('hex'), 64)}`);
            const senderAddress = proofUtils.randomAddress();
            const challengeString = `${senderAddress}${padLeft('132', 64)}${padLeft('1', 64)}${[...noteString]}`;
            const challenge = `0x${new BN(sha3(challengeString, 'hex').slice(2), 16).umod(bn128.curve.n).toString(16)}`;
            const domainParams = sign.generateAZTECDomainParams(verifyingContract, ACE_DOMAIN_PARAMS);

            const message = {
                proofId: 1,
                note: noteString,
                challenge,
                sender: senderAddress,
            };

            const schema = ACE_NOTE_SIGNATURE;

            const { privateKey, publicKey } = accounts[0];

            const { signature, encodeTypedData } = sign.signStructuredData(domainParams, schema, message, privateKey);

            const messageHash = Buffer.from(encodeTypedData.slice(2), 'hex');

            const v = parseInt(signature[0], 16); // has to be in number format
            const r = Buffer.from(signature[1].slice(2), 'hex');
            const s = Buffer.from(signature[2].slice(2), 'hex');

            const publicKeyRecover = (ethUtil.ecrecover(messageHash, v, r, s)).toString('hex');
            expect(publicKeyRecover).to.equal(publicKey.slice(4));
        });
    });

    describe('EIP712 implementation tests for NOTE_SIGNATURE', () => {
        it('for AZTEC_NOTE_SIGNATURE, check public key is correctly recovered from signature params', () => {
            const verifyingContract = proofUtils.randomAddress();
            const noteString = [...new Array(4)].map(() => `0x${padLeft(crypto.randomBytes(32).toString('hex'), 64)}`);
            const senderAddress = proofUtils.randomAddress();
            const challengeString = `${senderAddress}${padLeft('132', 64)}${padLeft('1', 64)}${[...noteString]}`;
            const challenge = `0x${new BN(sha3(challengeString, 'hex').slice(2), 16).umod(bn128.curve.n).toString(16)}`;
            const domainParams = sign.generateAZTECDomainParams(verifyingContract, AZTEC_TEST_DOMAIN_PARAMS);

            const message = {
                note: noteString,
                challenge,
                sender: senderAddress,
            };

            const schema = AZTEC_NOTE_SIGNATURE;
            const { privateKey, publicKey } = accounts[0];

            const { signature, encodeTypedData } = sign.signStructuredData(domainParams, schema, message, privateKey);

            const messageHash = Buffer.from(encodeTypedData.slice(2), 'hex');

            const v = parseInt(signature[0], 16); // has to be in number format
            const r = Buffer.from(signature[1].slice(2), 'hex');
            const s = Buffer.from(signature[2].slice(2), 'hex');

            const publicKeyRecover = (ethUtil.ecrecover(messageHash, v, r, s)).toString('hex');
            expect(publicKeyRecover).to.equal(publicKey.slice(4));
        });
=======
describe('sign tests', () => {
    const domainTypes = {
        EIP712Domain: [
            { name: 'name', type: 'string' },
            { name: 'version', type: 'string' },
            { name: 'verifyingContract', type: 'address' },
        ],
    };
    it('will generate correct AZTEC domain params', () => {
        expect(sign.generateAZTECDomainParams('0xCcCCccccCCCCcCCCCCCcCcCccCcCCCcCcccccccC')).to.deep.equal({
            name: ACE_DOMAIN_PARAMS.name,
            version: ACE_DOMAIN_PARAMS.version,
            verifyingContract: '0xCcCCccccCCCCcCCCCCCcCcCccCcCCCcCcccccccC',
        });
    });

    it('AZTEC domain params resolves to expected message', () => {
        const message = sign.generateAZTECDomainParams('0xCcCCccccCCCCcCCCCCCcCcCccCcCCCcCcccccccC');
        const result = eip712.encodeMessageData(domainTypes, 'EIP712Domain', message);
        const messageData = [
            sha3('EIP712Domain(string name,string version,address verifyingContract)').slice(2),
            sha3(ACE_DOMAIN_PARAMS.name).slice(2),
            sha3(ACE_DOMAIN_PARAMS.version).slice(2),
            padLeft('cccccccccccccccccccccccccccccccccccccccc', 64),
        ];
        const expected = (messageData.join(''));
        expect(result).to.equal(expected);
>>>>>>> 141181ce
    });
});<|MERGE_RESOLUTION|>--- conflicted
+++ resolved
@@ -1,4 +1,3 @@
-<<<<<<< HEAD
 
 const {
     constants: {
@@ -12,9 +11,7 @@
 
 const BN = require('bn.js');
 const crypto = require('crypto');
-=======
 const { constants: { ACE_DOMAIN_PARAMS } } = require('@aztec/dev-utils');
->>>>>>> 141181ce
 const chai = require('chai');
 const { padLeft, sha3 } = require('web3-utils');
 const ethUtil = require('ethereumjs-util');
@@ -45,7 +42,6 @@
             ],
         };
 
-<<<<<<< HEAD
         it('will generate correct AZTEC domain params', () => {
             expect(sign.generateAZTECDomainParams('0xCcCCccccCCCCcCCCCCCcCcCccCcCCCcCcccccccC')).to.deep.equal({
                 name: 'AZTECERC20BRIDGE_DOMAIN',
@@ -194,7 +190,6 @@
             const publicKeyRecover = (ethUtil.ecrecover(messageHash, v, r, s)).toString('hex');
             expect(publicKeyRecover).to.equal(publicKey.slice(4));
         });
-=======
 describe('sign tests', () => {
     const domainTypes = {
         EIP712Domain: [
@@ -222,6 +217,5 @@
         ];
         const expected = (messageData.join(''));
         expect(result).to.equal(expected);
->>>>>>> 141181ce
     });
 });