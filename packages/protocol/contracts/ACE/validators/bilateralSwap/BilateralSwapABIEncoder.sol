pragma solidity >=0.5.0 <0.6.0;

/**
 * @title Library to ABI encode the output of a bilateral swap proof verification
 * @author AZTEC
 * @dev Don't include this as an internal library. This contract uses a static memory table to cache
 * elliptic curve primitives and hashes.
 * Calling this internally from another function will lead to memory mutation and undefined behaviour.
 * The intended use case is to call this externally via `staticcall`.
 * External calls to OptimizedAZTEC can be treated as pure functions as this contract contains no
 * storage and makes no external calls (other than to precompiles)
 * Copyright Spilsbury Holdings Ltd 2019. All rights reserved.
 **/

<<<<<<< HEAD
=======
library BilateralSwapABIEncoder {

>>>>>>> 61f39c13
    /**
    * Calldata map
    * 0x04:0x24      = calldata location of proofData byte array - pointer to the proofData. 
    * 0x24:0x44      = message sender // sender
    * 0x44:0x64      = h_x     // crs
    * 0x64:0x84      = h_y     // crs
    * 0x84:0xa4      = t2_x0   // crs
    * 0xa4:0xc4      = t2_x1   // crs
    * 0xa4:0xc4      = t2_x1   // crs
    * 0xc4:0xe4      = t2_y0   // crs
    * 0xe4:0x104     = t2_y1   // crs
    * 0x104:0x124    = length of proofData byte array 
    * 0x124:0x144    = challenge
    * 0x144:0x164    = offset in byte array to notes
    * 0x164:0x184    = offset in byte array to inputOwners
    * 0x184:0x1a4    = offset in byte array to outputOwners
    * 0x1a4:0x1c4    = offset in byte array to metadata
    **/

    function encodeAndExit() internal pure {
        assembly {
            // set up initial variables
            let notes := add(0x104, calldataload(0x144))
            let noteOwners := add(0x124, calldataload(0x164)) // // one word after inputOwners = 1st
            let metadataPtr := add(0x144, calldataload(0x184)) // two words after metadata = 1st

            // First up, we need to do some checks to ensure we have been provided with correct data.
            // We should only have 2 entries inside `bytes metadata` (only 2 output notes in total),
            // and only 4 entries inside `noteOwners` (4 notes in bilateral swap proof)
            if iszero(and(
                eq(0x02, calldataload(sub(metadataPtr, 0x20))),
                eq(0x04, calldataload(sub(noteOwners, 0x20)))
            )) {
                revert(0x00, 0x00) // no! bad! come back with good inputs!
            }

            // memory map of `proofOutputs`
            // 0x00 - 0x160  = scratch data for note hash computation

            // `returndata` starts at 0x160
            // `proofOutputs` starts at 0x180
            // 0x160 - 0x180 = relative offset in returndata to first bytes argument (0x20)
            // 0x180 - 0x1a0 = byte length of `proofOutputs`
            // 0x1a0 - 0x1c0 = number of `proofOutputs` entries (2)
            // 0x1c0 - 0x1e0 = relative memory offset between `v` and start of `proofOutputs[0]` (0x80)
            // 0x1e0 - 0x200 = relative memory offset between `v` and start of `proofOutputs[1]`
    
            // `proofOutput` - t, starts at 0x200
            // 0x200 - 0x220 = length of `proofOutput`
            // 0x220 - 0x240 = relative offset between `t` and `inputNotes`
            // 0x240 - 0x260 = relative offset between `t` and `outputNotes`
            // 0x260 - 0x280 = `publicOwner`
            // 0x280 - 0x2a0 = `publicValue`
            // 0x2a0 - 0x2c0 = `challenge`

            // `inputNotes` starts at 0x2c0
            // structure of `inputNotes` and `outputNotes`
            // 0x00 - 0x20 = byte length of notes array
            // 0x20 - 0x40 = number of notes = 1
            // 0x40 - 0x60 = offset to start of input note (0x60)

            // structure of a `note`
            // 0x00 - 0x20 = size of `note`
            // 0x20 - 0x40 = `owner`
            // 0x40 - 0x60 = `noteHash`
            // 0x60 - 0x80 = size of note `data`
            // 0x80 - 0xa0 = compressed note coordinate `gamma` (part of `data`)
            // 0xa0 - 0xc0 = compressed note coordinate `sigma` (part of `data`)
            // 0xc0 - ???? = remaining note metadata

            // Note organisation...
            // The bilateral swap proof proves the following:
            //   1. note[0].value == note[2].value
            //   2. note[1].value == note[3].value
            // In other words...
            // note[0] = maker bid note
            // note[1] = maker ask note
            // note[2] = taker ask note
            // note[3] = taker bid note

            // We therefore have 2 balancing relationships
            // 1. The maker bid note is destroyed and replaced with the taker ask note
            // 2. The taker bid note is destroyed and replaced with the maker ask note

            // Finally, we can translate this into 2 proofOutputs entries...
            // In the first entry, `inputNotes` = [note[0]] and `outputNotes` = [note[2]]
            // In the second entry, `inputNotes` = [note[3]] and `outputNotes` = [note[1]]

            // `proofOutputs` must form a monolithic block of memory that we can return.
            // `s` points to the memory location of the start of the current note
            // `inputPtr` points to the start of the current `notes` dynamic bytes array

            // length of proofOutputs is at 0x180

            // we use memory from 0x00 - 0x140 as scratch memory

            // return data starts at 0x160. As return data is `bytes proofOutputs`,
            // the first word is the relative offset to the start of `proofOutputs` (i.e. 0x20)
            mstore(0x160, 0x20)

            /**
            * Encoding of proofOutputs
            * abi encoding of proofOutputs
            * 0x00 : 0x20 = byte length of `proofOutputs` = 0x60 + L1 + L2
            * 0x20 : 0x40 = number of `proofOutputs` entries (2)
            * 0x40 : 0x60 = relative memory offset between `v` and start of `proofOutputs[0]` (0x80)
            * 0x60 : 0x80 = relative memory offset between `v` and start of `proofOutputs[1]`
            * 0x80 : 0x80 + L1    = start of proofOutputs[0]
            * 0x80 + L1   : 0x80 + L1 + L2 = start of proofOutputs[1]
            **/
        
            // 0x180 stores the total size of `bytes proofOutputs`. We don't know that yet, so leave blank

            // 0x1a0 = number of proof outputs (2)
            mstore(0x1a0, 0x02)                            // number of proofs

            // 0x1c0 = relative offset to 1st entry (0x80, 4 words)
            mstore(0x1c0, 0x80)                            // offset to 1st proof

            /**
            * Encoding of proofOutput
            * 0x00 : 0x20 = byte length of `proofOutput` = 0x60 + L1 + L2
            * 0x20 : 0x40 = relative offset to `bytes inputNotes`
            * 0x40 : 0x60 = relative offset to `bytes outputNotes`
            * 0x60 : 0x80 = publicOwner
            * 0x80 : 0xa0 = publicValue
            * 0xa0 : 0xc0 = challenge
            * 0xc0 : 0xc0 + L1 = `bytes inputNotes` (L1 = 0x140 bytes)
            * 0xc0 + L1 : 0xc0 + L1 + L2 = `bytes inputNotes`
            *
            * Start of proofOutput = 0x200
            **/

            // length of proofOutput is at 0x200. We don't know that yet, so leave blank

            // relative offset to inputNotes = 0xc0 (6 words)
            mstore(0x220, 0xc0)                            // location of inputNotes

            // we know that inputNotes has 1 entry, and input notes don't have metadata.
            // So we actually know the complete size of `bytes inputNotes`
            // (it's 0x140 bytes, we'll get to that in a bit)
            // => relative offset to outputNotes = 0x140 + 0xc0 = 0x200
            mstore(0x240, 0x200)                           // location of outputNotes

            // bilateral swap proof hardcodes `publicOwner` and `publicValue` to 0 (no public tokens)
            mstore(0x260, 0x00)                             // publicOwner
            mstore(0x280, 0x00)                             // publicValue
            mstore(0x2a0, calldataload(0x124))              // challenge
            /**
            * Encoding of inputNotes
            * 0x00 : 0x20 = byte length of `inputNotes` (0x120)
            * 0x20 : 0x40 = number of input notes (0x01)
            * 0x40 : 0x60 = relative offset to 1st input note (0x60)
            * 0x60 : L    = 1st input note data (L = 0xe0)
            *
            * Start of inputNotes = 0x2a0
            * Because we only have 1 note in this array, and that note has no metadata
            * we know that the size of the note is 0xe0 bytes
            * therefore, the size of inputNotes = 0xe0 + 3 words = 0x140 bytes.
            * We store the byte length as 0x120 bytes because the length parameter
            * of a dynamic bytes array does not include itself in the length calculation
            **/

            // 0x2c0 = length of inputNotes = 0x120
            mstore(0x2c0, 0x120)

            // 0x2e0 = number of notes (1)
            mstore(0x2e0, 0x01) // 1 input note

            // 0x300 = relative offset to input note (0x60)
            mstore(0x300, 0x60) // relative offset to note data

            /**
            * Encoding of input note
            * 0x00 : 0x20 = byte length of note (0xc0)
            * 0x20 : 0x40 = note type (UXTO type = 0x01)
            * 0x40 : 0x60 = note owner
            * 0x60 : 0x80 = note hash
            * 0x80 : 0xa0 = note data length (0x40)
            * 0xa0 : 0xc0 = note coordinate 'gamma' (compressed)
            * 0xc0 : 0xe0 = note coordinate 'sigma' (compressed)
            *
            * Start of note = 0x320
            * The size of this note = 0xe0 bytes, so we store 0xc0 in the length parameter
            **/

            // we use memory from 0x00 - 0xa0 as scratch memory to compute note hash
            // Note hash = keccak256(abi.encode(noteType, gammaX, gammaY, sigmaX, sigmaY))
            mstore(0x00, 0x01) // store noteType at 0x01

            // We want to copy note coordinate data into memory from 0x20 - 0xa0
            // 'notes' points to the start of the notes array
            // i.e. notes + 0x20 will point to the start of the data of the first entry
            // first two entries are \bar{k} and \bar{a}, which we wish to skip over
            // input note is notes[0] => we need to point to notes + 0x60
            calldatacopy(0x20, add(notes, 0x60), 0x80) // copy gamma, sigma into 0x20 - 0xa0

            // 0x320 = length of note (0xc0)
            mstore(0x320, 0xc0)

            // 0x340 = note type (UXTO type, 0x01)
            mstore(0x340, 0x01) // note type

            // 0x360 = note owners. We want the 1st entry in `noteOwners` (calldataload(noteOwners))
            mstore(0x360, calldataload(noteOwners)) // note owner

            // 0x380 = note hash, which is the hash of memory from 0x00 - 0xa0
            mstore(0x380, keccak256(0x00, 0xa0)) // note hash

            // 0x3a0 = noteData length (0x40, no metadata)
            mstore(0x3a0, 0x40)

            // We now need to store compressed note coordinates.
            // We store them in compressed form, as this stuff will be emitted as an event and is not required
            // for additional smart contract logic. Compressing reduces the event data size and saves a fair bit of gas

            // To compress, we determine if the y-coordinate is odd.
            // If it is, we set the 256th bit of the x-coordinate to 'true'.
            // bn128 field elements are only 254 bits long, so we know that we won't override x-coordinate data
            // (we already have the note coords in memory, so we load from memory instead of calldata)

            // 0x3c0 = gamma
            mstore(
                0x3c0,
                or(
                    mload(0x20), // load x coordinate
                    mul(         // multiply by (y & 1 ? 2^255 : 0)
                        and(mload(0x40), 0x01),
                        0x8000000000000000000000000000000000000000000000000000000000000000
                    )
                )
            )
            
            // 0x3e0 = sigma
            mstore(
                0x3e0,
                or(
                    mload(0x60),
                    mul(
                    and(mload(0x80), 0x01),
                    0x8000000000000000000000000000000000000000000000000000000000000000
                    )
                )
            )

            /**
            * Encoding of output notes
            *
            * abi format is identical to input notes, but now we don't know the total size
            * (because of variable length metadata)
            * 0x00 : 0x20 = byte length of `outputNotes` (0x40 + L)
            * 0x20 : 0x40 = number of output notes (0x01)
            * 0x40 : 0x60 = relative offset to 1st output note (0x60)
            * 0x60 : 0x60 + L    = 1st output note data
            *
            * Start of outputNotes = 0x400
            **/

            // 0x400 = byte length of output notes. We don't know what this is so leave blank for now

            // 0x420 = number of output notes (0x01)
            mstore(0x420, 0x01)

            // 0x440 = relative offset to output note data (0x60)
            mstore(0x440, 0x60)

            /**
            * Encoding of output note
            * 0x00 : 0x20 = byte length of note (0xc0 + L)
            * 0x20 : 0x40 = note type (UXTO type = 0x01)
            * 0x40 : 0x60 = note owner
            * 0x60 : 0x80 = note hash
            * 0x80 : 0xa0 = note data length (0x40 + L)
            * 0xa0 : 0xc0 = note coordinate 'gamma' (compressed)
            * 0xc0 : 0xe0 = note coordinate 'sigma' (compressed)
            * 0xe0 : 0xe0 + L = note metadata
            *
            * Start of note = 0x460
            * The size of this note = 0xe0 bytes, so we store 0xc0 in the length parameter
            **/

            // next, copy note coordinates into memory to compute hash.
            // We already stored the noteType at position 0x00, no need to do that again
            // We need to copy data from notes[2].
            // 1. notes + 0x20 = start of 1st entry data
            // 2. size of a note entry = 0xc0 bytes
            // 3. we want to point to 3rd word in our note entry, to skip over \bar{k}, \bar{a}
            //    (i.e. add 0x40 to caldlata pointer)
            // => offset = notes + 0x20 + 0x40 + (0xc0 * 2) = notes + 0x1e0
            // => calldata pointer = notes + 0x1e0
            calldatacopy(0x20, add(notes, 0x1e0), 0x80) // get gamma, sigma

            // 0x460 = byte length of output note. Leave blank for now

            // 0x480 = note type (0x01)
            mstore(0x480, 0x01)      // note type

            // 0x4a0 = note owner. We are accessing `notes[2]`, therefore
            // the note owner = noteOwners[2].
            // i.e. noteOwners + 0x40
            mstore(0x4a0, calldataload(add(noteOwners, 0x40))) // note owner

            // 0x4c0 = note hash
            mstore(0x4c0, keccak256(0x00, 0xa0))

            // 0x4e0 = noteData length. To get this, we need to identify our metadata length
            // `metadataPtr` points to the relative offset, in the `metadata` array, to the first metadata entry
            // ABI encoding of the input data should encode 2 metadata entries.
            // => relative offset to this note's metadata = `calldataload(metadataPtr)`
            let metadataIndex := calldataload(metadataPtr)

            // To convert this into a calldata offset, we must add the number of bytes of calldata
            // that preceeds the start of the `metadata` array.

            // `bytes metadata` abi encoding:
            // 0x00 : 0x20 = size of bytes array
            // 0x20 : 0x40 = number of metadata entries (i)
            // 0x40 : 0x40 + (0x20 * j) = relative offsets to each metadata entry
            // 0x40 + (0x20 * j) : ??? = metadata entries

            // The `metadata` pointer points to the 3rd word (at 0x40), the 1st relative offset
            // Therefore, to compute the calldata offset to the metadata entry,
            // we need to add `metadataPtr - 0x40` to `calldataload(metadataPtr)`.
            // i.e. metadataCalldataPtr = calldataload(add(sub(metadataPtr, 0x40), metadataIndex))

            // Because each metadata entry is itself a dynamic bytes array, the first word will
            // be the length of the metadata entry. This is what we want, so we directly call
            // `calldataload` on our offset
            let metadataLength := calldataload(add(sub(metadataPtr, 0x40), metadataIndex))

            // 0x4e0 = noteData length = 0x40 + metadata length
            mstore(0x4e0, add(0x40, metadataLength))

            // 0x500 = compressed note coordinate gamma
            mstore(
                0x500,
                or(
                    mload(0x20),
                    mul(
                        and(mload(0x40), 0x01),
                        0x8000000000000000000000000000000000000000000000000000000000000000
                    )
                )
            )

            // 0x520 = compressed note coordinate sigma
            mstore(
                0x520,
                or(
                    mload(0x60),
                    mul(
                        and(mload(0x80), 0x01),
                        0x8000000000000000000000000000000000000000000000000000000000000000
                    )
                )
            )
            
            // To complete `noteData`, we need to copy note metadata into memory (0x540)
            // We know that metadataIndex + metadataPtr - 0x40 points to the start of the metadata entry in calldata.
            // But the first word is the length of the metadata entry, which we don't want.
            // So we need to point to the second word (the byte array data).
            // i.e. we want to start copying at (metadataIndex + metadataPtr - 0x20)
            // and we want to copy `metadataLength` number of bytes.
            calldatacopy(0x540, add(metadataIndex, sub(metadataPtr, 0x20)), metadataLength)

            // We now need to work backwards and fill in the parts of `bytes proofOutput` that we left blank,
            // as we now can identify the size of the array

            // 0x460 points to the size of the output note. The actual size is 0xe0 + metadataLength.
            // So we record 0xc0 + metadataLength
            // (because the 'size' of a byte array does not take into account the word needed to record the size)
            mstore(0x460, add(0xc0, metadataLength))  // update size of note

            // 0x400 = the size of `bytes outputNotes`.
            // Raw size = 0x140 + metadataLength, so record 0x120 + metadataLength
            mstore(0x400, add(0x120, metadataLength)) // update size of outputNotes

            // 0x200 = the size of `bytes proofOutput`
            // Raw size = 0x340 + metadataLength, so record 0x340 + metadataLength
            mstore(0x200, add(0x320, metadataLength))

            // Great! We've now finished writing the 1st proof output.
            // We now need to write the ABI encoding of the 2nd proof output entry.

            // 0x1e0 points to the relative offset in `bytes proofOutputs` to the second proof entry.
            // This will be equal to the size of the 1st proof, plus the 0x80 preceeding bytes
            // that are used to record `bytes proofOutputs`
            // i.e. relative offset = 0x340 + 0x80 + metadataLength = 0x3c0 + metadataLength
            mstore(0x1e0, add(0x3c0, metadataLength))

            /** 
            * proofOutput[1]
            **/

            // When writing data into proofOutputs[1], we cannot use an absolute offset as 
            // metadataLength is not known at compile time.
            // `proofPtr` points to the start of `proofOutputs[1]`
            let proofPtr := add(0x540, metadataLength)

            // (proofPtr) = size of proofOutput (leave blank for now)

            // (proofPtr + 0x20) = offset to inputNotes (0xc0)
            mstore(add(proofPtr, 0x20), 0xc0)

            // (proofPtr + 0x40) = offset to outputNotes (0x200)
            mstore(add(proofPtr, 0x40), 0x200)

            // (proofPtr + 0x60) = publicOwner (0)
            mstore(add(proofPtr, 0x60), 0x00) // publicOwner

            // (proofPtr + 0x80) = publicValue (0)
            mstore(add(proofPtr, 0x80), 0x00) // publicValue

            // (proofPtr + 0xa0) = challenge
            // we hash the challenge to get the second proof output's challenge - to preserve uniqueness
            mstore(0xe0, calldataload(0x124))
            mstore(add(proofPtr, 0xa0), keccak256(0xe0, 0x20)) // challenge

            /** 
            * proofOutput[1].inputNotes
            *
            * starts at (proofPtr + 0xc0)
            **/

            // (proofPtr + 0xc0) = byte size of inputNotes (0x120)
            mstore(add(proofPtr, 0xc0), 0x120)

            // (proofPtr + 0xe0) = number of input notes (0x01)
            mstore(add(proofPtr, 0xe0), 0x01)

            // (proofPtr + 0x100) = relative offset to input note data (0x60)
            mstore(add(proofPtr, 0x100), 0x60)

            /** 
            * proofOutput[1].inputNotes[0]
            *
            * starts at (proofPtr + 0x120)
            **/

            // input note = notes[3]
            // => offset = notes + 0x60 + (0xc0 * 3) = notes + 0x2a0
            // copy note data into scratch memory to hash
            calldatacopy(0x20, add(notes, 0x2a0), 0x80)

            // (proofPtr + 0x120) = byte length of input note (0xc0)
            mstore(add(proofPtr, 0x120), 0xc0) // length of input note

            // (proofPtr + 0x140) = note type (UXTO type, 0x01)
            mstore(add(proofPtr, 0x140), 0x01) // note type

            // (proofPtr + 0x160) = note owner = noteOwners[3]
            mstore(add(proofPtr, 0x160), calldataload(add(noteOwners, 0x60))) // note owner

            // (proofPtr + 0x180) = note hash
            mstore(add(proofPtr, 0x180), keccak256(0x00, 0xa0)) // note hash

            // (proofPtr + 0x1a0) = noteData length (0x40 bytes)
            mstore(add(proofPtr, 0x1a0), 0x40)

            // (proofPtr + 0x1c0) = compressed coordinate 'gamma'
            mstore(
                add(proofPtr, 0x1c0),
                or(
                    mload(0x20),
                    mul(
                        and(mload(0x40), 0x01),
                        0x8000000000000000000000000000000000000000000000000000000000000000
                    )
                )
            )

            // (proofPtr + 0x1e0) = compressed coordinate 'sigma'
            mstore(
                add(proofPtr, 0x1e0),
                or(
                    mload(0x60),
                    mul(
                        and(mload(0x80), 0x01),
                        0x8000000000000000000000000000000000000000000000000000000000000000
                    )
                )
            )

            /** 
            * proofOutput[1].outputNotes
            *
            * starts at (proofPtr + 0x200)
            **/

            // (proofPtr + 0x200) = byte length of output notes, leave blank for now

            // (proofPtr + 0x220) = number of output notes (0x01)
            mstore(add(proofPtr, 0x220), 0x01)

            // (proofPtr + 0x240) = offset to output notes (0x60)
            mstore(add(proofPtr, 0x240), 0x60)

            /** 
            * proofOutput[1].outputNotes[0]
            *
            * starts at (proofPtr + 0x260)
            **/
            // output note = notes[1]
            // => offset = notes + 0x60 + 0xc0 = notes + 0x120
            // copy note data into scratch memory to hash
            calldatacopy(0x20, add(notes, 0x120), 0x80)

            // (proofPtr + 0x260) = length of note, leave blank for now

            // (proofPtr + 0x280) = note type (UXTO type, 0x01)
            mstore(add(proofPtr, 0x280), 0x01) // note type

            // (proofPtr + 0x2a0) = note owner (noteOwners[1])
            mstore(add(proofPtr, 0x2a0), calldataload(add(noteOwners, 0x20)))

            // (proofPtr + 0x2c0) = note hash
            mstore(add(proofPtr, 0x2c0), keccak256(0x00, 0xa0))

            // We now need to compute the metadata length. We want to access the 2nd metadata entry,
            // at (metadataPtr + 0x20)
            metadataIndex := calldataload(add(metadataPtr, 0x20))
            metadataLength := calldataload(add(sub(metadataPtr, 0x40), metadataIndex))

            // (proofPtr + 0x2e0) = noteData length (0x40 + metadataLength)
            mstore(add(proofPtr, 0x2e0), add(0x40, metadataLength))

            // (proofPtr + 0x300) = compressed coordinate 'gamma'
            mstore(
                add(proofPtr, 0x300),
                or(
                    mload(0x20),
                    mul(
                        and(mload(0x40), 0x01),
                        0x8000000000000000000000000000000000000000000000000000000000000000
                    )
                )
            )

            // (proofPtr + 0x320) = compressed coordinate 'sigma'
            mstore(
                add(proofPtr, 0x320),
                or(
                    mload(0x60),
                    mul(
                        and(mload(0x80), 0x01),
                        0x8000000000000000000000000000000000000000000000000000000000000000
                    )
                )
            )

            // (proofPtr + 0x340) = start of note metadata
            calldatacopy(add(proofPtr, 0x340), add(metadataIndex, sub(metadataPtr, 0x20)), metadataLength)

            // Next, work backwards and fill in the remaining gaps
            // (proofPtr + 0x260) = proofOutputs[1].outputNotes[0].length (0xc0 + metadataLength)
            mstore(add(proofPtr, 0x260), add(0xc0, metadataLength))

            // (proofPtr + 0x200) = proofOutputs[1].outputNotes.length (0x120 + metadataLength)
            mstore(add(proofPtr, 0x200), add(0x120, metadataLength))

            // (proofPtr) = proofOutputs[1].length = (0x320 + metadataLength)
            mstore(proofPtr, add(0x320, metadataLength))

            // (0x180) = proofOutputs.length
            // We previously stored proofOutputs[0].length at 0x200
            // Total length = combination of
            // 1. proofOutputs[0].length + 0x20 (extra word because of length variable)
            // 2. proofOutputs[1].length + 0x20 (^^)
            // 3. data to record relative offsets (0x20 * number of outputs) = (0x40)
            // 4. data to record number of entries (0x20)
            
            // We stored proofOutputs[0].length at 0x200
            // and we know that proofOutputs[1].length = 0x320 + metadataLength
            // => length = mload(0x200) + metadataLength + 0x320 + 0x40 + 0x40 + 0x20
            // => length = mload(0x200) + metadataLength + 0x3c0
            mstore(0x180, add(add(0x3c0, metadataLength), mload(0x200)))

            // Great, we've done it! Now all that is left is to return from this transaction.
            // Our return data starts at 0x160.
            // Total size of `bytes proofOutpust` = proofOutputs.length + 0x20
            // We need 1 extra word (at 0x160) for the relative offset to get to `bytes proofOutputs`
            // => returndata size = proofOutputs.length + 0x40
            // = mload(0x180) + 0x40
            return(0x160, add(mload(0x180), 0x40)) // *kazoo noises*
        }
    }
}<|MERGE_RESOLUTION|>--- conflicted
+++ resolved
@@ -12,11 +12,8 @@
  * Copyright Spilsbury Holdings Ltd 2019. All rights reserved.
  **/
 
-<<<<<<< HEAD
-=======
 library BilateralSwapABIEncoder {
 
->>>>>>> 61f39c13
     /**
     * Calldata map
     * 0x04:0x24      = calldata location of proofData byte array - pointer to the proofData. 
