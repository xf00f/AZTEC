--- conflicted
+++ resolved
@@ -135,11 +135,7 @@
                 mstore(0x260, kPublic)
             }
 
-<<<<<<< HEAD
             mstore(0x280, calldataload(0x144))                    // store challenge
-=======
-            mstore(0x280, calldataload(0x144))
->>>>>>> 61f39c13
             let inputPtr := 0x2a0                                 // point to inputNotes
             mstore(add(inputPtr, 0x20), m)                        // number of input notes
             // set note pointer, offsetting lookup indices for each input note
@@ -168,11 +164,7 @@
                 mstore(add(s, 0x20), 0x01)
                 // store note owner in `s + 0x20`. If ECDSA recovery fails, or signing address is `0`, throw an error
                 mstore(0x80, typeHash)
-<<<<<<< HEAD
                 mstore(0xa0, 0x10101)   // proof id 0x010101
-=======
-                mstore(0xa0, 0x10001)
->>>>>>> 61f39c13
                 if or(
                     iszero(mload(add(s, 0x40))),
                     iszero(staticcall(gas, 0x01, 0x00, 0x80, add(s, 0x40), 0x20))
