--- conflicted
+++ resolved
@@ -2,10 +2,6 @@
 
 import "openzeppelin-solidity/contracts/math/SafeMath.sol";
 
-<<<<<<< HEAD
-=======
-import "./IZkAsset.sol";
->>>>>>> 61f39c13
 import "../ACE/NoteRegistry.sol";
 import "../ACE/ACE.sol";
 import "../interfaces/IAZTEC.sol";
@@ -13,9 +9,6 @@
 import "../libs/LibEIP712.sol";
 import "../libs/ProofUtils.sol";
 
-<<<<<<< HEAD
-
-=======
 /**
  * @title ZkAsset
  * @author AZTEC
@@ -23,7 +16,6 @@
  * The ownership values and transfer values are encrypted. 
  * Copyright Spilbury Holdings Ltd 2019. All rights reserved.
  **/
->>>>>>> 61f39c13
 contract ZkAsset is IZkAsset, IAZTEC, LibEIP712 {
     using NoteUtils for bytes;
     using SafeMath for uint256;
@@ -44,11 +36,7 @@
     ));
 
     ACE public ace;
-<<<<<<< HEAD
     IERC20 public linkedToken;
-=======
-    ERC20 public linkedToken;
->>>>>>> 61f39c13
     NoteRegistry.Flags public flags;
 
     uint256 public scalingFactor;
@@ -102,29 +90,7 @@
     */
     function confidentialTransfer(bytes memory _proofData) public {
         bytes memory proofOutputs = ace.validateProof(JOIN_SPLIT_PROOF, msg.sender, _proofData);
-<<<<<<< HEAD
         confidentialTransferInternal(proofOutputs);
-=======
-        
-        for (uint i = 0; i < proofOutputs.getLength(); i++) {
-            bytes memory proofOutput = proofOutputs.get(i);
-            ace.updateNoteRegistry(JOIN_SPLIT_PROOF, address(this), proofOutput);
-            
-            (bytes memory inputNotes,
-            bytes memory outputNotes,
-            address publicOwner,
-            int256 publicValue) = proofOutput.extractProofOutput();
-
-            logInputNotes(inputNotes);
-            logOutputNotes(outputNotes);
-            if (publicValue < 0) {
-                emit ConvertTokens(publicOwner, uint256(-publicValue));
-            }
-            if (publicValue > 0) {
-                emit RedeemTokens(publicOwner, uint256(publicValue));
-            }
-        }
->>>>>>> 61f39c13
     }
 
     /**
