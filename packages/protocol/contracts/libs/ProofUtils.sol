--- conflicted
+++ resolved
@@ -13,10 +13,6 @@
      * Reverts if the category is not one of [1, 2, 3, 4].
      * @param proof The compressed uint24 number.
      * @return A tuple (uint8, uint8, uint8) representing the epoch, category and proofId.
-<<<<<<< HEAD
-=======
-     * Copyright Spilbury Holdings Ltd 2019. All rights reserved.
->>>>>>> 61f39c13
      */
     function getProofComponents(uint24 proof) internal pure returns (uint8 epoch, uint8 category, uint8 id) {
         assembly {
