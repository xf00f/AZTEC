--- conflicted
+++ resolved
@@ -24,14 +24,9 @@
     "url": "https://github.com/AztecProtocol/AZTEC/issues"
   },
   "dependencies": {
-<<<<<<< HEAD
-    "openzeppelin-solidity": "2.1.2",
-    "@aztec/dev-utils": "file:../dev-utils"
-=======
     "@aztec/dev-utils": "file:../dev-utils",
     "braintree-jsdoc-template": "^3.3.0",
     "openzeppelin-solidity": "2.1.2"
->>>>>>> 61f39c13
   },
   "devDependencies": {
     "@0x/sol-compiler": "^3.1.3",
@@ -77,10 +72,7 @@
     "trace": "scripts/trace.sh",
     "coverage": "scripts/coverage.sh",
     "profile": "scripts/profile.sh",
-<<<<<<< HEAD
-=======
     "build:docs": "./node_modules/.bin/jsdoc -c ./.jsdoc.json",
->>>>>>> 61f39c13
     "compile": "./node_modules/.bin/truffle compile --all",
     "build:artifacts": "node scripts/artifacts.js"
   }
