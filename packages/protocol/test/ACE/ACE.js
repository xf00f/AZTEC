--- conflicted
+++ resolved
@@ -18,13 +18,9 @@
     },
 } = require('@aztec/dev-utils');
 
-<<<<<<< HEAD
 const { joinSplit: aztecProof } = proof;
 const { outputCoder, inputCoder } = abiEncoder;
 const joinSplitEncode = inputCoder.joinSplit;
-=======
-const { outputCoder } = abiEncoder;
->>>>>>> 6e96c8be
 
 // ### Artifacts
 const ACE = artifacts.require('./contracts/ACE/ACE');
@@ -34,53 +30,6 @@
 
 JoinSplit.abi = JoinSplitInterface.abi;
 
-<<<<<<< HEAD
-function encodeJoinSplitTransaction({
-    inputNotes,
-    outputNotes,
-    senderAddress,
-    inputNoteOwners,
-    publicOwner,
-    kPublic,
-    aztecAddress,
-}) {
-    const m = inputNotes.length;
-    const {
-        proofData: proofDataRaw,
-        challenge,
-    } = aztecProof.constructJoinSplitModified([...inputNotes, ...outputNotes], m, senderAddress, kPublic, publicOwner);
-
-    const inputSignatures = inputNotes.map((inputNote, index) => {
-        const { privateKey } = inputNoteOwners[index];
-        return sign.signACENote(
-            proofDataRaw[index],
-            challenge,
-            senderAddress,
-            aztecAddress,
-            privateKey
-        );
-    });
-    const outputOwners = outputNotes.map(n => n.owner);
-    const proofData = joinSplitEncode(
-        proofDataRaw,
-        m,
-        challenge,
-        publicOwner,
-        inputSignatures,
-        outputOwners,
-        outputNotes
-    );
-    const expectedOutput = `0x${outputCoder.encodeProofOutputs([{
-        inputNotes,
-        outputNotes,
-        publicOwner,
-        publicValue: kPublic,
-    }]).slice(0x42)}`;
-    return { proofData, expectedOutput };
-}
-
-=======
->>>>>>> 6e96c8be
 contract('ACE', (accounts) => {
     describe('initialization tests', () => {
         let ace;
