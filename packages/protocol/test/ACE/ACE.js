--- conflicted
+++ resolved
@@ -25,13 +25,8 @@
 AdjustSupply.abi = AdjustSupplyInterface.abi;
 
 
-<<<<<<< HEAD
-contract.only('ACE', (accounts) => {
-    describe('initialization', () => {
-=======
 contract('ACE', (accounts) => {
     describe('initialization tests', () => {
->>>>>>> b22da7f1
         let ace;
 
         beforeEach(async () => {
@@ -59,11 +54,7 @@
         });
     });
 
-<<<<<<< HEAD
     describe('runtime', () => {
-=======
-    describe('joinsplit success states', () => {
->>>>>>> b22da7f1
         let aztecAccounts = [];
         let notes = [];
         let ace;
